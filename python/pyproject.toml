[project]
name = "pyontoenv"
description = "Python bindings for the OntoEnv Rust library. Manages ontology-based environments for building knowledge graphs."
readme = "README.md"
requires-python = ">=3.9"
dynamic = ["version"]
dependencies = [
    "oxrdflib>=0.4.0",
    "rdflib>=7.1.3",
]
authors = [
    { name = "Gabe Fierro", email = "gtfierro@mines.edu" }
]
license = "bsd-3-clause"

[tool.maturin]
features = ["pyo3/extension-module"]

<<<<<<< HEAD
[build-system]
requires = ["maturin>=1.5,<2.0"]
build-backend = "maturin"
=======
[tool.poetry]
name = "ontoenv"
version = "0.1.10"
description = "Python bindings for the OntoEnv Rust library. Manages ontology-based environments for building knowledge graphs."
license = "bsd-3-clause"
authors = ["Gabe Fierro <gtfierro@mines.edu>"]
readme = "README.md"

[tool.poetry.dependencies]
python = "^3.9"
rdflib = "^7.0.0"
oxrdflib = "^0.3.7"

[tool.poetry.group.dev.dependencies]
maturin = "^1.5.0"
>>>>>>> 30889107
<|MERGE_RESOLUTION|>--- conflicted
+++ resolved
@@ -16,24 +16,6 @@
 [tool.maturin]
 features = ["pyo3/extension-module"]
 
-<<<<<<< HEAD
 [build-system]
 requires = ["maturin>=1.5,<2.0"]
-build-backend = "maturin"
-=======
-[tool.poetry]
-name = "ontoenv"
-version = "0.1.10"
-description = "Python bindings for the OntoEnv Rust library. Manages ontology-based environments for building knowledge graphs."
-license = "bsd-3-clause"
-authors = ["Gabe Fierro <gtfierro@mines.edu>"]
-readme = "README.md"
-
-[tool.poetry.dependencies]
-python = "^3.9"
-rdflib = "^7.0.0"
-oxrdflib = "^0.3.7"
-
-[tool.poetry.group.dev.dependencies]
-maturin = "^1.5.0"
->>>>>>> 30889107
+build-backend = "maturin"